/*
   Copyright 2015 Cesanta Software Ltd.

   Licensed under the Apache License, Version 2.0 (the "License");
   you may not use this file except in compliance with the License.
   You may obtain a copy of the License at

       https://www.apache.org/licenses/LICENSE-2.0

   Unless required by applicable law or agreed to in writing, software
   distributed under the License is distributed on an "AS IS" BASIS,
   WITHOUT WARRANTIES OR CONDITIONS OF ANY KIND, either express or implied.
   See the License for the specific language governing permissions and
   limitations under the License.
*/

package server

import (
	"encoding/base64"
	"encoding/json"
	"fmt"
	"math/rand"
	"net"
	"net/http"
	"sort"
	"strings"
	"time"

	"github.com/dliappis/docker_auth/auth_server/authn"
	"github.com/dliappis/docker_auth/auth_server/authz"
	"github.com/docker/distribution/registry/auth/token"
	"github.com/golang/glog"
)

type AuthServer struct {
	config         *Config
	authenticators []authn.Authenticator
	authorizers    []authz.Authorizer
	ga             *authn.GoogleAuth
}

func NewAuthServer(c *Config) (*AuthServer, error) {
	as := &AuthServer{
		config:      c,
		authorizers: []authz.Authorizer{},
	}
	if c.ACL != nil {
		staticAuthorizer, err := authz.NewACLAuthorizer(c.ACL)
		if err != nil {
			return nil, err
		}
		as.authorizers = append(as.authorizers, staticAuthorizer)
	}
	if c.ACLMongo != nil {
		mongoAuthorizer, err := authz.NewACLMongoAuthorizer(c.ACLMongo)
		if err != nil {
			return nil, err
		}
		as.authorizers = append(as.authorizers, mongoAuthorizer)
	}
	if c.Users != nil {
		as.authenticators = append(as.authenticators, authn.NewStaticUserAuth(c.Users))
	}
	if c.GoogleAuth != nil {
		ga, err := authn.NewGoogleAuth(c.GoogleAuth)
		if err != nil {
			return nil, err
		}
		as.authenticators = append(as.authenticators, ga)
		as.ga = ga
	}
	if c.LDAPAuth != nil {
		la, err := authn.NewLDAPAuth(c.LDAPAuth)
		if err != nil {
			return nil, err
		}
		as.authenticators = append(as.authenticators, la)
	}
	if c.MongoAuth != nil {
		ma, err := authn.NewMongoAuth(c.MongoAuth)
		if err != nil {
			return nil, err
		}
		as.authenticators = append(as.authenticators, ma)
	}
	return as, nil
}

type authRequest struct {
	RemoteAddr string
	RemoteIP   net.IP
	User       string
	Password   authn.PasswordString
	Account    string
	Service    string
	Scopes     []authScope
}

type authScope struct {
	Type    string
	Name    string
	Actions []string
}

type authzResult struct {
	scope            authScope
	autorizedActions []string
}

func (ar authRequest) String() string {
	return fmt.Sprintf("{%s:%s@%s %s}", ar.User, ar.Password, ar.RemoteAddr, ar.Scopes)
}

func parseRemoteAddr(ra string) net.IP {
	colonIndex := strings.LastIndex(ra, ":")
	if colonIndex != -1 {
		ra = ra[:colonIndex]
	}

	if ra[0] == '[' && ra[len(ra)-1] == ']' { // IPv6
		ra = ra[1 : len(ra)-1]
	}
	res := net.ParseIP(ra)
	return res
}

<<<<<<< HEAD
func (as *AuthServer) ParseRequest(req *http.Request) (*AuthRequest, error) {
	// Check for X-Forwarded-For sent by ELBs, proxies etc
	var tempRemoteAddr string
	xforwardedheader := req.Header.Get("X-Forwarded-For")
	if xforwardedheader == "" {
		tempRemoteAddr = req.RemoteAddr
	} else {
		tempRemoteAddr = strings.Split(xforwardedheader, ", ")[0] // Get only first entry for now
	}

	ar := &AuthRequest{RemoteAddr: tempRemoteAddr}
	ar.ai.IP = parseRemoteAddr(tempRemoteAddr)
	if ar.ai.IP == nil {
		return nil, fmt.Errorf("unable to parse remote addr %s", tempRemoteAddr)
=======
func (as *AuthServer) ParseRequest(req *http.Request) (*authRequest, error) {
	ar := &authRequest{RemoteAddr: req.RemoteAddr}
	ar.RemoteIP = parseRemoteAddr(req.RemoteAddr)
	if ar.RemoteIP == nil {
		return nil, fmt.Errorf("unable to parse remote addr %s", req.RemoteAddr)
>>>>>>> 0324658c
	}
	user, password, haveBasicAuth := req.BasicAuth()
	if haveBasicAuth {
		ar.User = user
		ar.Password = authn.PasswordString(password)
	}
	ar.Account = req.FormValue("account")
	if ar.Account == "" {
		ar.Account = ar.User
	} else if haveBasicAuth && ar.Account != ar.User {
		return nil, fmt.Errorf("user and account are not the same (%q vs %q)", ar.User, ar.Account)
	}
	ar.Service = req.FormValue("service")
	if err := req.ParseForm(); err != nil {
		return nil, fmt.Errorf("invalid form value")
	}
	for _, scopeStr := range req.Form["scope"] {
		parts := strings.Split(scopeStr, ":")
		if len(parts) != 3 {
			return nil, fmt.Errorf("invalid scope: %q", scopeStr)
		}
		scope := authScope{
			Type:    parts[0],
			Name:    parts[1],
			Actions: strings.Split(parts[2], ","),
		}
		sort.Strings(scope.Actions)
		ar.Scopes = append(ar.Scopes, scope)
	}
	return ar, nil
}

func (as *AuthServer) Authenticate(ar *authRequest) (bool, error) {
	for i, a := range as.authenticators {
		result, err := a.Authenticate(ar.Account, ar.Password)
		glog.V(2).Infof("Authn %s %s -> %t, %s", a.Name(), ar.Account, result, err)
		if err != nil {
			if err == authn.NoMatch {
				continue
			}
			err = fmt.Errorf("authn #%d returned error: %s", i+1, err)
			glog.Errorf("%s: %s", ar, err)
			return false, err
		}
		return result, nil
	}
	// Deny by default.
	glog.Warningf("%s did not match any authn rule", ar)
	return false, nil
}

func (as *AuthServer) authorizeScope(ai *authz.AuthRequestInfo) ([]string, error) {
	for i, a := range as.authorizers {
		result, err := a.Authorize(ai)
		glog.V(2).Infof("Authz %s %s -> %s, %s", a.Name(), *ai, result, err)
		if err != nil {
			if err == authz.NoMatch {
				continue
			}
			err = fmt.Errorf("authz #%d returned error: %s", i+1, err)
			glog.Errorf("%s: %s", *ai, err)
			return nil, err
		}
		return result, nil
	}
	// Deny by default.
<<<<<<< HEAD
	// TODO evaluate if it is safe to completely eliminate the following
	// now that we are generating json logs
	// glog.Warningf("%s did not match any authz rule", ar.ai)
=======
	glog.Warningf("%s did not match any authz rule", *ai)
>>>>>>> 0324658c
	return nil, nil
}

func (as *AuthServer) Authorize(ar *authRequest) ([]authzResult, error) {
	ares := []authzResult{}
	for _, scope := range ar.Scopes {
		ai := &authz.AuthRequestInfo{
			Account: ar.Account,
			Type:    scope.Type,
			Name:    scope.Name,
			Service: ar.Service,
			IP:      ar.RemoteIP,
			Actions: scope.Actions,
		}
		actions, err := as.authorizeScope(ai)
		if err != nil {
			return nil, err
		}
		ares = append(ares, authzResult{scope: scope, autorizedActions: actions})
	}
	return ares, nil
}

// https://github.com/docker/distribution/blob/master/docs/spec/auth/token.md#example
func (as *AuthServer) CreateToken(ar *authRequest, ares []authzResult) (string, error) {
	now := time.Now().Unix()
	tc := &as.config.Token

	// Sign something dummy to find out which algorithm is used.
	_, sigAlg, err := tc.privateKey.Sign(strings.NewReader("dummy"), 0)
	if err != nil {
		return "", fmt.Errorf("failed to sign: %s", err)
	}
	header := token.Header{
		Type:       "JWT",
		SigningAlg: sigAlg,
		KeyID:      tc.publicKey.KeyID(),
	}
	headerJSON, err := json.Marshal(header)
	if err != nil {
		return "", fmt.Errorf("failed to marshal header: %s", err)
	}

	claims := token.ClaimSet{
		Issuer:     tc.Issuer,
		Subject:    ar.Account,
		Audience:   ar.Service,
		NotBefore:  now - 1,
		IssuedAt:   now,
		Expiration: now + tc.Expiration,
		JWTID:      fmt.Sprintf("%d", rand.Int63()),
		Access:     []*token.ResourceActions{},
	}
	for _, a := range ares {
		ra := &token.ResourceActions{
			Type:    a.scope.Type,
			Name:    a.scope.Name,
			Actions: a.autorizedActions,
		}
		if ra.Actions == nil {
			ra.Actions = []string{}
		}
		sort.Strings(ra.Actions)
		claims.Access = append(claims.Access, ra)
	}
	claimsJSON, err := json.Marshal(claims)
	if err != nil {
		return "", fmt.Errorf("failed to marshal claims: %s", err)
	}

	payload := fmt.Sprintf("%s%s%s", joseBase64UrlEncode(headerJSON), token.TokenSeparator, joseBase64UrlEncode(claimsJSON))

	sig, sigAlg2, err := tc.privateKey.Sign(strings.NewReader(payload), 0)
	if err != nil || sigAlg2 != sigAlg {
		return "", fmt.Errorf("failed to sign token: %s", err)
	}

	// log_new_token, _ := json.Marshal(LogData{
	// 	Operation:  "tokencreate",
	// 	Result:     "succeeded",
	// 	User:       ar.User,
	// 	RemoteAddr: ar.RemoteAddr,
	// 	Account:    ar.ai.Account,
	// 	Type:       ar.ai.Type,
	// 	Name:       ar.ai.Name,
	// 	Service:    ar.ai.Service,
	// 	Actions:    ar.ai.Actions,
	// 	Issuer:     claims.Issuer,
	// 	IssuedAt:   claims.IssuedAt,
	// 	Expiration: claims.Expiration,
	// })
	// Optionally print also token
	// fmt.Println(string(log_new_token))
	return fmt.Sprintf("%s%s%s", payload, token.TokenSeparator, joseBase64UrlEncode(sig)), nil
}

func (as *AuthServer) ServeHTTP(rw http.ResponseWriter, req *http.Request) {
	glog.V(3).Infof("Request: %+v", req)
	switch {
	case req.URL.Path == "/":
		as.doIndex(rw, req)
	case req.URL.Path == "/auth":
		as.doAuth(rw, req)
	case req.URL.Path == "/google_auth" && as.ga != nil:
		as.ga.DoGoogleAuth(rw, req)
	default:
		http.Error(rw, "Not found", http.StatusNotFound)
		return
	}
}

// https://developers.google.com/identity/sign-in/web/server-side-flow
func (as *AuthServer) doIndex(rw http.ResponseWriter, req *http.Request) {
	rw.Header().Set("Content-Type", "text-html; charset=utf-8")
	fmt.Fprintf(rw, "<h1>%s</h1>\n", as.config.Token.Issuer)
	if as.ga != nil {
		fmt.Fprint(rw, `<a href="/google_auth">Login with Google account</a>`)
	}
}

type LogData struct {
	Operation  string   `json:"operation"`
	Result     string   `json:"result"`
	Reason     string   `json:"reason,omitempty"`
	Details    string   `json:"details,omitempty"`
	User       string   `json:"user,omitempty"`
	RemoteAddr string   `json:"remoteaddr"`
	Account    string   `json:"account,omitempty"`
	Issuer     string   `json:"tokenissuer,omitempty"`
	IssuedAt   int64    `json:"issuedate,omitempty"`
	Expiration int64    `json:"expiration,omitempty"`
	Type       string   `json:"type,omitempty"`
	Name       string   `json:"name,omitempty"`
	Service    string   `json:"service,omitempty"`
	Actions    []string `json:"actions,omitempty"`
	Time       string   `json:"time"`
}

func (as *AuthServer) doAuth(rw http.ResponseWriter, req *http.Request) {
	ar, err := as.ParseRequest(req)
	ares := []authzResult{}
	if err != nil {
		glog.Warningf("Bad request: %s", err)
		http.Error(rw, fmt.Sprintf("Bad request: %s", err), http.StatusBadRequest)
		return
	}
	glog.V(2).Infof("Auth request: %+v", ar)
	{
		authnResult, err := as.Authenticate(ar)
		if err != nil {
			http.Error(rw, fmt.Sprintf("Authentication failed (%s)", err), http.StatusInternalServerError)
			authlog, _ := json.Marshal(LogData{
				Operation:  "authentication",
				Result:     "failed",
				Reason:     "InternalServerError",
				User:       ar.User,
				RemoteAddr: ar.RemoteAddr,
				Account:    ar.ai.Account,
				Type:       ar.ai.Type,
				Name:       ar.ai.Name,
				Service:    ar.ai.Service,
				Actions:    ar.ai.Actions,
				Time:       time.Now().Format(time.RFC3339Nano),
			})
			fmt.Println(string(authlog))
			return
		}
		if !authnResult {
			glog.Warningf("Auth failed: %s", *ar)
			http.Error(rw, "Auth failed.", http.StatusUnauthorized)
			authlog, _ := json.Marshal(LogData{
				Operation:  "authentication",
				Result:     "failed",
				Reason:     "Unauthorized",
				User:       ar.User,
				RemoteAddr: ar.RemoteAddr,
				Account:    ar.ai.Account,
				Type:       ar.ai.Type,
				Name:       ar.ai.Name,
				Service:    ar.ai.Service,
				Actions:    ar.ai.Actions,
				Time:       time.Now().Format(time.RFC3339Nano),
			})
			fmt.Println(string(authlog))
			return
		}
	}
<<<<<<< HEAD
	if len(ar.ai.Actions) > 0 {
		authorizedActions, err = as.Authorize(ar)
		if authorizedActions == nil || len(authorizedActions) == 0 {
			authlog, _ := json.Marshal(LogData{
				Operation:  "authentication",
				Result:     "failed",
				Reason:     "No authz rule was matched",
				User:       ar.User,
				RemoteAddr: ar.RemoteAddr,
				Account:    ar.ai.Account,
				Type:       ar.ai.Type,
				Name:       ar.ai.Name,
				Service:    ar.ai.Service,
				Actions:    ar.ai.Actions,
				Time:       time.Now().Format(time.RFC3339Nano),
			})
			fmt.Println(string(authlog))
		} else if err != nil {
=======
	if len(ar.Scopes) > 0 {
		ares, err = as.Authorize(ar)
		if err != nil {
>>>>>>> 0324658c
			http.Error(rw, fmt.Sprintf("Authorization failed (%s)", err), http.StatusInternalServerError)
			authlog, _ := json.Marshal(LogData{
				Operation:  "authentication",
				Result:     "failed",
				Reason:     "InternalServerError",
				User:       ar.User,
				RemoteAddr: ar.RemoteAddr,
				Account:    ar.ai.Account,
				Type:       ar.ai.Type,
				Name:       ar.ai.Name,
				Service:    ar.ai.Service,
				Actions:    ar.ai.Actions,
				Time:       time.Now().Format(time.RFC3339Nano),
			})
			fmt.Println(string(authlog))
			return
		} else {
			authlog, _ := json.Marshal(LogData{
				Operation:  "authentication",
				Result:     "succeeded",
				User:       ar.User,
				RemoteAddr: ar.RemoteAddr,
				Account:    ar.ai.Account,
				Type:       ar.ai.Type,
				Name:       ar.ai.Name,
				Service:    ar.ai.Service,
				Actions:    ar.ai.Actions,
				Time:       time.Now().Format(time.RFC3339Nano),
			})
			fmt.Println(string(authlog))
		}
	} else {
		// Authentication-only request ("docker login"), pass through.
		authlog, _ := json.Marshal(LogData{
			Operation:  "authentication",
			Result:     "succeeded",
			Reason:     "docker login only request succeeded",
			User:       ar.User,
			RemoteAddr: ar.RemoteAddr,
			Account:    ar.ai.Account,
			Type:       ar.ai.Type,
			Name:       ar.ai.Name,
			Service:    ar.ai.Service,
			Actions:    ar.ai.Actions,
			Time:       time.Now().Format(time.RFC3339Nano),
		})
		fmt.Println(string(authlog))
	}
<<<<<<< HEAD

	token, err := as.CreateToken(ar, authorizedActions)
=======
	token, err := as.CreateToken(ar, ares)
>>>>>>> 0324658c
	if err != nil {
		msg := fmt.Sprintf("Failed to generate token %s", err)
		http.Error(rw, msg, http.StatusInternalServerError)
		glog.Errorf("%s: %s", ar, msg)
		authlog, _ := json.Marshal(LogData{
			Operation:  "tokencreate",
			Result:     "failed",
			Reason:     "InternalServerError",
			Details:    msg,
			User:       ar.User,
			RemoteAddr: ar.RemoteAddr,
			Account:    ar.ai.Account,
			Type:       ar.ai.Type,
			Name:       ar.ai.Name,
			Service:    ar.ai.Service,
			Actions:    ar.ai.Actions,
			Time:       time.Now().Format(time.RFC3339Nano),
		})
		fmt.Println(string(authlog))
		return
	}
	result, _ := json.Marshal(&map[string]string{"token": token})
	glog.V(3).Infof("%s", result)
	rw.Header().Set("Content-Type", "application/json")
	rw.Write(result)
}

func (as *AuthServer) Stop() {
	for _, an := range as.authenticators {
		an.Stop()
	}
	for _, az := range as.authorizers {
		az.Stop()
	}
	glog.Infof("Server stopped")
}

// Copy-pasted from libtrust where it is private.
func joseBase64UrlEncode(b []byte) string {
	return strings.TrimRight(base64.URLEncoding.EncodeToString(b), "=")
}<|MERGE_RESOLUTION|>--- conflicted
+++ resolved
@@ -125,8 +125,7 @@
 	return res
 }
 
-<<<<<<< HEAD
-func (as *AuthServer) ParseRequest(req *http.Request) (*AuthRequest, error) {
+func (as *AuthServer) ParseRequest(req *http.Request) (*authRequest, error) {
 	// Check for X-Forwarded-For sent by ELBs, proxies etc
 	var tempRemoteAddr string
 	xforwardedheader := req.Header.Get("X-Forwarded-For")
@@ -137,16 +136,9 @@
 	}
 
 	ar := &AuthRequest{RemoteAddr: tempRemoteAddr}
-	ar.ai.IP = parseRemoteAddr(tempRemoteAddr)
-	if ar.ai.IP == nil {
+	ar.RemoteIP = parseRemoteAddr(tempRemoteAddr)
+	if ar.RemoteIP == nil {
 		return nil, fmt.Errorf("unable to parse remote addr %s", tempRemoteAddr)
-=======
-func (as *AuthServer) ParseRequest(req *http.Request) (*authRequest, error) {
-	ar := &authRequest{RemoteAddr: req.RemoteAddr}
-	ar.RemoteIP = parseRemoteAddr(req.RemoteAddr)
-	if ar.RemoteIP == nil {
-		return nil, fmt.Errorf("unable to parse remote addr %s", req.RemoteAddr)
->>>>>>> 0324658c
 	}
 	user, password, haveBasicAuth := req.BasicAuth()
 	if haveBasicAuth {
@@ -213,13 +205,9 @@
 		return result, nil
 	}
 	// Deny by default.
-<<<<<<< HEAD
 	// TODO evaluate if it is safe to completely eliminate the following
 	// now that we are generating json logs
-	// glog.Warningf("%s did not match any authz rule", ar.ai)
-=======
-	glog.Warningf("%s did not match any authz rule", *ai)
->>>>>>> 0324658c
+	// glog.Warningf("%s did not match any authz rule", *ai)
 	return nil, nil
 }
 
@@ -341,21 +329,19 @@
 }
 
 type LogData struct {
-	Operation  string   `json:"operation"`
-	Result     string   `json:"result"`
-	Reason     string   `json:"reason,omitempty"`
-	Details    string   `json:"details,omitempty"`
-	User       string   `json:"user,omitempty"`
-	RemoteAddr string   `json:"remoteaddr"`
-	Account    string   `json:"account,omitempty"`
-	Issuer     string   `json:"tokenissuer,omitempty"`
-	IssuedAt   int64    `json:"issuedate,omitempty"`
-	Expiration int64    `json:"expiration,omitempty"`
-	Type       string   `json:"type,omitempty"`
-	Name       string   `json:"name,omitempty"`
-	Service    string   `json:"service,omitempty"`
-	Actions    []string `json:"actions,omitempty"`
-	Time       string   `json:"time"`
+	Operation  string      `json:"operation"`
+	Result     string      `json:"result"`
+	Reason     string      `json:"reason,omitempty"`
+	Details    string      `json:"details,omitempty"`
+	User       string      `json:"user,omitempty"`
+	RemoteAddr string      `json:"remoteaddr"`
+	Issuer     string      `json:"tokenissuer,omitempty"`
+	IssuedAt   int64       `json:"issuedate,omitempty"`
+	Expiration int64       `json:"expiration,omitempty"`
+	Account    string      `json:"account,omitempty"`
+	Service    string      `json:"service,omitempty"`
+	Scopes     []authscope `json:"actions,omitempty"`
+	Time       string      `json:"time"`
 }
 
 func (as *AuthServer) doAuth(rw http.ResponseWriter, req *http.Request) {
@@ -377,11 +363,9 @@
 				Reason:     "InternalServerError",
 				User:       ar.User,
 				RemoteAddr: ar.RemoteAddr,
-				Account:    ar.ai.Account,
-				Type:       ar.ai.Type,
-				Name:       ar.ai.Name,
-				Service:    ar.ai.Service,
-				Actions:    ar.ai.Actions,
+				Account:    ar.Account,
+				Service:    ar.Service,
+				Scopes:     ar.Scopes,
 				Time:       time.Now().Format(time.RFC3339Nano),
 			})
 			fmt.Println(string(authlog))
@@ -396,41 +380,31 @@
 				Reason:     "Unauthorized",
 				User:       ar.User,
 				RemoteAddr: ar.RemoteAddr,
-				Account:    ar.ai.Account,
-				Type:       ar.ai.Type,
-				Name:       ar.ai.Name,
-				Service:    ar.ai.Service,
-				Actions:    ar.ai.Actions,
+				Account:    ar.Account,
+				Service:    ar.Service,
+				Scopes:     ar.Scopes,
 				Time:       time.Now().Format(time.RFC3339Nano),
 			})
 			fmt.Println(string(authlog))
 			return
 		}
 	}
-<<<<<<< HEAD
-	if len(ar.ai.Actions) > 0 {
-		authorizedActions, err = as.Authorize(ar)
-		if authorizedActions == nil || len(authorizedActions) == 0 {
+	if len(ar.Scopes) > 0 {
+		ares, err = as.Authorize(ar)
+		if ares == nil || len(ares) == 0 {
 			authlog, _ := json.Marshal(LogData{
 				Operation:  "authentication",
 				Result:     "failed",
 				Reason:     "No authz rule was matched",
 				User:       ar.User,
 				RemoteAddr: ar.RemoteAddr,
-				Account:    ar.ai.Account,
-				Type:       ar.ai.Type,
-				Name:       ar.ai.Name,
-				Service:    ar.ai.Service,
-				Actions:    ar.ai.Actions,
+				Account:    ar.Account,
+				Service:    ar.Service,
+				Scopes:     ar.Scopes,
 				Time:       time.Now().Format(time.RFC3339Nano),
 			})
 			fmt.Println(string(authlog))
 		} else if err != nil {
-=======
-	if len(ar.Scopes) > 0 {
-		ares, err = as.Authorize(ar)
-		if err != nil {
->>>>>>> 0324658c
 			http.Error(rw, fmt.Sprintf("Authorization failed (%s)", err), http.StatusInternalServerError)
 			authlog, _ := json.Marshal(LogData{
 				Operation:  "authentication",
@@ -438,11 +412,9 @@
 				Reason:     "InternalServerError",
 				User:       ar.User,
 				RemoteAddr: ar.RemoteAddr,
-				Account:    ar.ai.Account,
-				Type:       ar.ai.Type,
-				Name:       ar.ai.Name,
-				Service:    ar.ai.Service,
-				Actions:    ar.ai.Actions,
+				Account:    ar.Account,
+				Service:    ar.Service,
+				Scopes:     ar.Scopes,
 				Time:       time.Now().Format(time.RFC3339Nano),
 			})
 			fmt.Println(string(authlog))
@@ -453,11 +425,9 @@
 				Result:     "succeeded",
 				User:       ar.User,
 				RemoteAddr: ar.RemoteAddr,
-				Account:    ar.ai.Account,
-				Type:       ar.ai.Type,
-				Name:       ar.ai.Name,
-				Service:    ar.ai.Service,
-				Actions:    ar.ai.Actions,
+				Account:    ar.Account,
+				Service:    ar.Service,
+				Scopes:     ar.Scopes,
 				Time:       time.Now().Format(time.RFC3339Nano),
 			})
 			fmt.Println(string(authlog))
@@ -470,21 +440,15 @@
 			Reason:     "docker login only request succeeded",
 			User:       ar.User,
 			RemoteAddr: ar.RemoteAddr,
-			Account:    ar.ai.Account,
-			Type:       ar.ai.Type,
-			Name:       ar.ai.Name,
-			Service:    ar.ai.Service,
-			Actions:    ar.ai.Actions,
+			Account:    ar.Account,
+			Service:    ar.Service,
+			Scopes:     ar.Scopes,
 			Time:       time.Now().Format(time.RFC3339Nano),
 		})
 		fmt.Println(string(authlog))
 	}
-<<<<<<< HEAD
-
-	token, err := as.CreateToken(ar, authorizedActions)
-=======
+
 	token, err := as.CreateToken(ar, ares)
->>>>>>> 0324658c
 	if err != nil {
 		msg := fmt.Sprintf("Failed to generate token %s", err)
 		http.Error(rw, msg, http.StatusInternalServerError)
@@ -496,11 +460,9 @@
 			Details:    msg,
 			User:       ar.User,
 			RemoteAddr: ar.RemoteAddr,
-			Account:    ar.ai.Account,
-			Type:       ar.ai.Type,
-			Name:       ar.ai.Name,
-			Service:    ar.ai.Service,
-			Actions:    ar.ai.Actions,
+			Account:    ar.Account,
+			Service:    ar.Service,
+			Scopes:     ar.Scopes,
 			Time:       time.Now().Format(time.RFC3339Nano),
 		})
 		fmt.Println(string(authlog))
