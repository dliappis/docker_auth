/*
   Copyright 2016 Cesanta Software Ltd.

   Licensed under the Apache License, Version 2.0 (the "License");
   you may not use this file except in compliance with the License.
   You may obtain a copy of the License at

       https://www.apache.org/licenses/LICENSE-2.0

   Unless required by applicable law or agreed to in writing, software
   distributed under the License is distributed on an "AS IS" BASIS,
   WITHOUT WARRANTIES OR CONDITIONS OF ANY KIND, either express or implied.
   See the License for the specific language governing permissions and
   limitations under the License.
*/

package authn

import (
	"bytes"
	"encoding/json"
	"errors"
	"fmt"
	"html/template"
	"io/ioutil"
	"net/http"
	"net/url"
	"strings"
	"time"

	"github.com/cesanta/glog"
)

type GitHubTeamCollection []GitHubTeam

type GitHubTeam struct {
	Id              int64               `json:"id"`
	Url             string              `json:"url,omitempty"`
	Name            string              `json:"name,omitempty"`
	Slug            string              `json:"slug,omitempty"`
	Description     string              `json:"description,omitempty"`
	Privacy         string              `json:"privacy,omitempty"`
	Permission      string              `json:"permission,omitempty"`
	MembersUrl      string              `json:"members_url,omitempty"`
	RepositoriesUrl string              `json:"repositories_url,omitempty"`
	MembersCount    int64               `json:"members_count,omitempty"`
	ReposCount      int64               `json:"repos_count,omitempty"`
	CreatedAt       string              `json:"created_at,omitempty"`
	UpdatedAt       string              `json:"updated_at,omitempty"`
	Organization    *GitHubOrganization `json:"organization"`
	Parent          string              `json:"parent,omitempty"`
}

type GitHubOrganization struct {
	Login            string `json:"login"`
	Id               int64  `json:"id,omitempty"`
	Url              string `json:"url,omitempty"`
	ReposUrl         string `json:"repos_url,omitempty"`
	EventsUrl        string `json:"events_url,omitempty"`
	HooksUrl         string `json:"hooks_url,omitempty"`
	IssuesUrl        string `json:"issues_url,omitempty"`
	MembersUrl       string `json:"members_url,omitempty"`
	PublicMembersUrl string `json:"public_members_url,omitempty"`
	AvatarUrl        string `json:"avatar_url,omitempty"`
	Description      string `json:"Description,omitempty"`
}

type GitHubAuthConfig struct {
<<<<<<< HEAD
	Organization     string                  `yaml:"organization,omitempty"`
	ClientId         string                  `yaml:"client_id,omitempty"`
	ClientSecret     string                  `yaml:"client_secret,omitempty"`
	ClientSecretFile string                  `yaml:"client_secret_file,omitempty"`
	TokenDB          string                  `yaml:"token_db,omitempty"`
	GCSTokenDB       *GitHubGCSStoreConfig   `yaml:"gcs_token_db,omitempty"`
	RedisTokenDB     *GitHubRedisStoreConfig `yaml:"redis_token_db,omitempty"`
	HTTPTimeout      time.Duration           `yaml:"http_timeout,omitempty"`
	RevalidateAfter  time.Duration           `yaml:"revalidate_after,omitempty"`
	GithubWebUri     string                  `yaml:"github_web_uri,omitempty"`
	GithubApiUri     string                  `yaml:"github_api_uri,omitempty"`
=======
	Organization     string                `yaml:"organization,omitempty"`
	ClientId         string                `yaml:"client_id,omitempty"`
	ClientSecret     string                `yaml:"client_secret,omitempty"`
	ClientSecretFile string                `yaml:"client_secret_file,omitempty"`
	TokenDB          string                `yaml:"token_db,omitempty"`
	GCSTokenDB       *GitHubGCSStoreConfig `yaml:"gcs_token_db,omitempty"`
	HTTPTimeout      time.Duration         `yaml:"http_timeout,omitempty"`
	RevalidateAfter  time.Duration         `yaml:"revalidate_after,omitempty"`
	GithubWebUri     string                `yaml:"github_web_uri,omitempty"`
	GithubApiUri     string                `yaml:"github_api_uri,omitempty"`
	RegistryUrl      string                `yaml:"registry_url,omitempty"`
>>>>>>> 9ba33282
}

type GitHubGCSStoreConfig struct {
	Bucket           string `yaml:"bucket,omitempty"`
	ClientSecretFile string `yaml:"client_secret_file,omitempty"`
}

type GitHubRedisStoreConfig struct {
	Url        string   `yaml:"url,omitempty"`
	Urls       []string `yaml:"urls,omitempty"`
	EncryptKey string   `yaml:"encrypt_key,omitempty"`
}

type GitHubAuthRequest struct {
	Action string `json:"action,omitempty"`
	Code   string `json:"code,omitempty"`
	Token  string `json:"token,omitempty"`
}

type GitHubTokenUser struct {
	Login string `json:"login,omitempty"`
	Email string `json:"email,omitempty"`
}

type GitHubAuth struct {
	config     *GitHubAuthConfig
	db         TokenDB
	client     *http.Client
	tmpl       *template.Template
	tmplResult *template.Template
}

type linkHeader struct {
	First string
	Last  string
	Next  string
	Prev  string
}

func execGHExperimentalApiRequest(url string, token string) (*http.Response, error) {
	req, err := http.NewRequest("GET", url, nil)
	if err != nil {
		err = fmt.Errorf("could not create an http request for uri: %s. Error: %s", url, err)
		return nil, err
	}
	req.Header.Add("Authorization", fmt.Sprintf("token %s", token))
	// Currently an "experimental" API; https://developer.github.com/v3/orgs/teams/#list-user-teams
	req.Header.Add("Accept", "application/vnd.github.hellcat-preview+json")

	client := &http.Client{Timeout: 10 * time.Second}
	resp, err := client.Do(req)
	if err != nil {
		err = fmt.Errorf("HTTP error while retrieving %s. Error : %s", url, err)
		return nil, err
	}

	return resp, nil
}

// removeSubstringsFromString removes all occurences of stringsToStrip from sourceStr
//
func removeSubstringsFromString(sourceStr string, stringsToStrip []string) string {
	theNewString := sourceStr
	for _, i := range stringsToStrip {
		theNewString = strings.Replace(theNewString, i, "", -1)
	}
	return theNewString
}

// parseLinkHeader parses the HTTP headers from the Github API response
//
// https://developer.github.com/v3/guides/traversing-with-pagination/
//
func parseLinkHeader(linkLines []string) (linkHeader, error) {
	var lH linkHeader
	// URL in link is enclosed in < >
	stringsToRemove := []string{"<", ">"}

	for _, linkLine := range linkLines {
		for _, linkItem := range strings.Split(linkLine, ",") {
			linkData := strings.Split(linkItem, ";")
			trimmedUrl := removeSubstringsFromString(strings.TrimSpace(linkData[0]), stringsToRemove)
			linkVal := linkData[1]
			switch {
			case strings.Contains(linkVal, "first"):
				lH.First = trimmedUrl
			case strings.Contains(linkVal, "last"):
				lH.Last = trimmedUrl
			case strings.Contains(linkVal, "next"):
				lH.Next = trimmedUrl
			case strings.Contains(linkVal, "prev"):
				lH.Prev = trimmedUrl
			}
		}
	}
	return lH, nil
}

func NewGitHubAuth(c *GitHubAuthConfig) (*GitHubAuth, error) {
	var db TokenDB
	var err error
	dbName := c.TokenDB

	switch {
	case c.GCSTokenDB != nil:
		db, err = NewGCSTokenDB(c.GCSTokenDB.Bucket, c.GCSTokenDB.ClientSecretFile)
		dbName = "GCS: " + c.GCSTokenDB.Bucket
	case c.RedisTokenDB != nil:
		if len(c.RedisTokenDB.Urls) > 0 {
			db, err = NewRedisClusterTokenDB(c.RedisTokenDB.Urls, c.RedisTokenDB.EncryptKey)
			dbName = "Redis Cluster: " + fmt.Sprintf("%v", c.RedisTokenDB.Urls)
		} else {
			db, err = NewRedisTokenDB(c.RedisTokenDB.Url, c.RedisTokenDB.EncryptKey)
			dbName = "Redis: " + c.RedisTokenDB.Url
		}
	default:
		db, err = NewTokenDB(c.TokenDB)
	}

	if err != nil {
		return nil, err
	}
	glog.Infof("GitHub auth token DB at %s", dbName)
	return &GitHubAuth{
		config:     c,
		db:         db,
		client:     &http.Client{Timeout: 10 * time.Second},
		tmpl:       template.Must(template.New("github_auth").Parse(string(MustAsset("data/github_auth.tmpl")))),
		tmplResult: template.Must(template.New("github_auth_result").Parse(string(MustAsset("data/github_auth_result.tmpl")))),
	}, nil
}

func (gha *GitHubAuth) doGitHubAuthPage(rw http.ResponseWriter, req *http.Request) {
	if err := gha.tmpl.Execute(rw, struct {
		ClientId, GithubWebUri, Organization string
	}{
		ClientId:     gha.config.ClientId,
		GithubWebUri: gha.getGithubWebUri(),
		Organization: gha.config.Organization}); err != nil {
		http.Error(rw, fmt.Sprintf("Template error: %s", err), http.StatusInternalServerError)
	}
}

func (gha *GitHubAuth) doGitHubAuthResultPage(rw http.ResponseWriter, username string, password string) {
	if err := gha.tmplResult.Execute(rw, struct {
		Organization, Username, Password, RegistryUrl string
	}{Organization: gha.config.Organization,
		Username:    username,
		Password:    password,
		RegistryUrl: gha.config.RegistryUrl}); err != nil {
		http.Error(rw, fmt.Sprintf("Template error: %s", err), http.StatusInternalServerError)
	}
}

func (gha *GitHubAuth) DoGitHubAuth(rw http.ResponseWriter, req *http.Request) {
	code := req.URL.Query().Get("code")

	if code != "" {
		gha.doGitHubAuthCreateToken(rw, code)
	} else if req.Method == "GET" {
		gha.doGitHubAuthPage(rw, req)
		return
	}
}

func (gha *GitHubAuth) getGithubApiUri() string {
	if gha.config.GithubApiUri != "" {
		return gha.config.GithubApiUri
	} else {
		return "https://api.github.com"
	}
}

func (gha *GitHubAuth) getGithubWebUri() string {
	if gha.config.GithubWebUri != "" {
		return gha.config.GithubWebUri
	} else {
		return "https://github.com"
	}
}

func (gha *GitHubAuth) doGitHubAuthCreateToken(rw http.ResponseWriter, code string) {
	data := url.Values{
		"code":          []string{string(code)},
		"client_id":     []string{gha.config.ClientId},
		"client_secret": []string{gha.config.ClientSecret},
	}

	req, err := http.NewRequest("POST", fmt.Sprintf("%s/login/oauth/access_token", gha.getGithubWebUri()), bytes.NewBufferString(data.Encode()))
	if err != nil {
		http.Error(rw, fmt.Sprintf("Error creating request to GitHub auth backend: %s", err), http.StatusServiceUnavailable)
		return
	}
	req.Header.Add("Accept", "application/json")

	resp, err := gha.client.Do(req)
	if err != nil {
		http.Error(rw, fmt.Sprintf("Error talking to GitHub auth backend: %s", err), http.StatusServiceUnavailable)
		return
	}
	codeResp, _ := ioutil.ReadAll(resp.Body)
	resp.Body.Close()
	glog.V(2).Infof("Code to token resp: %s", strings.Replace(string(codeResp), "\n", " ", -1))

	var c2t CodeToTokenResponse
	err = json.Unmarshal(codeResp, &c2t)
	if err != nil || c2t.Error != "" || c2t.ErrorDescription != "" {
		var et string
		if err != nil {
			et = err.Error()
		} else {
			et = fmt.Sprintf("%s: %s", c2t.Error, c2t.ErrorDescription)
		}
		http.Error(rw, fmt.Sprintf("Failed to get token: %s", et), http.StatusBadRequest)
		return
	}

	user, err := gha.validateAccessToken(c2t.AccessToken)
	if err != nil {
		glog.Errorf("Newly-acquired token is invalid: %+v %s", c2t, err)
		http.Error(rw, "Newly-acquired token is invalid", http.StatusInternalServerError)
		return
	}

	glog.Infof("New GitHub auth token for %s", user)

	userTeams, err := gha.fetchTeams(c2t.AccessToken)
	if err != nil {
		glog.Errorf("could not fetch user teams: %s", err)
	}

	v := &TokenDBValue{
		TokenType:   c2t.TokenType,
		AccessToken: c2t.AccessToken,
		ValidUntil:  time.Now().Add(gha.config.RevalidateAfter),
		Labels:      map[string][]string{"teams": userTeams},
	}
	dp, err := gha.db.StoreToken(user, v, true)
	if err != nil {
		glog.Errorf("Failed to record server token: %s", err)
		http.Error(rw, "Failed to record server token: %s", http.StatusInternalServerError)
		return
	}

	gha.doGitHubAuthResultPage(rw, user, dp)
}

func (gha *GitHubAuth) validateAccessToken(token string) (user string, err error) {
	glog.Infof("Github API: Fetching user info")
	req, err := http.NewRequest("GET", fmt.Sprintf("%s/user", gha.getGithubApiUri()), nil)
	if err != nil {
		err = fmt.Errorf("could not create request to get information for token %s: %s", token, err)
		return
	}
	req.Header.Add("Authorization", fmt.Sprintf("token %s", token))
	req.Header.Add("Accept", "application/json")

	resp, err := gha.client.Do(req)
	if err != nil {
		err = fmt.Errorf("could not verify token %s: %s", token, err)
		return
	}
	body, _ := ioutil.ReadAll(resp.Body)
	resp.Body.Close()

	var ti GitHubTokenUser
	err = json.Unmarshal(body, &ti)
	if err != nil {
		err = fmt.Errorf("could not unmarshal token user info %q: %s", string(body), err)
		return
	}
	glog.V(2).Infof("Token user info: %+v", strings.Replace(string(body), "\n", " ", -1))

	err = gha.checkOrganization(token, ti.Login)
	if err != nil {
		err = fmt.Errorf("could not validate organization: %s", err)
		return
	}

	return ti.Login, nil
}

func (gha *GitHubAuth) checkOrganization(token, user string) (err error) {
	if gha.config.Organization == "" {
		return nil
	}
	glog.Infof("Github API: Fetching organization membership info")
	url := fmt.Sprintf("%s/orgs/%s/members/%s", gha.getGithubApiUri(), gha.config.Organization, user)
	req, err := http.NewRequest("GET", url, nil)
	if err != nil {
		err = fmt.Errorf("could not create request to get organization membership: %s", err)
		return
	}
	req.Header.Add("Authorization", fmt.Sprintf("token %s", token))

	resp, err := gha.client.Do(req)
	if err != nil {
		return
	}

	switch resp.StatusCode {
	case http.StatusNoContent:
		return nil
	case http.StatusNotFound:
		return fmt.Errorf("user %s is not a member of organization %s", user, gha.config.Organization)
	case http.StatusFound:
		return fmt.Errorf("token %s could not get membership for organization %s", token, gha.config.Organization)
	}

	return fmt.Errorf("Unknown status for membership of organization %s: %s", gha.config.Organization, resp.Status)
}

func (gha *GitHubAuth) fetchTeams(token string) ([]string, error) {
	var allTeams GitHubTeamCollection

	if gha.config.Organization == "" {
		return nil, nil
	}
	glog.Infof("Github API: Fetching user teams")
	url := fmt.Sprintf("%s/user/teams?per_page=100", gha.getGithubApiUri())
	var err error

	// Using an `i` iterator for debugging the results
	for i := 1; url != ""; i++ {
		var pagedTeams GitHubTeamCollection
		resp, err := execGHExperimentalApiRequest(url, token)
		if err != nil {
			return nil, err
		}

		respHeaders := resp.Header
		body, _ := ioutil.ReadAll(resp.Body)
		resp.Body.Close()

		err = json.Unmarshal(body, &pagedTeams)
		if err != nil {
			err = fmt.Errorf("Error parsing the JSON response while fetching teams: %s", err)
			return nil, err
		}

		allTeams = append(allTeams, pagedTeams...)

		// Do we need to paginate?
		if link, ok := respHeaders["Link"]; ok {
			parsedLink, _ := parseLinkHeader(link)
			url = parsedLink.Next
			glog.V(2).Infof("--> Page <%d>\n", i)
		} else {
			url = ""
		}
	}

	var organizationTeams []string
	for _, item := range allTeams {
		if item.Organization.Login == gha.config.Organization {
			organizationTeams = append(organizationTeams, item.Slug)
		}
	}

	glog.V(3).Infof("All teams for the user: %v", allTeams)
	glog.Infof("Teams for the <%s> organization: %v", gha.config.Organization, organizationTeams)
	return organizationTeams, err
}

func (gha *GitHubAuth) validateServerToken(user string) (*TokenDBValue, error) {
	v, err := gha.db.GetValue(user)
	if err != nil || v == nil {
		if err == nil {
			err = errors.New("no db value, please sign out and sign in again")
		}
		return nil, err
	}

	texp := v.ValidUntil.Sub(time.Now())
	glog.V(3).Infof("Existing GitHub auth token for <%s> expires after: <%d> sec", user, int(texp.Seconds()))

	glog.V(1).Infof("Token has expired. I will revalidate the access token.")
	glog.V(3).Infof("Old token is: %+v", v)
	tokenUser, err := gha.validateAccessToken(v.AccessToken)
	if err != nil {
		glog.Warningf("Token for %q failed validation: %s", user, err)
		return nil, fmt.Errorf("server token invalid: %s", err)
	}
	if tokenUser != user {
		glog.Errorf("token for wrong user: expected %s, found %s", user, tokenUser)
		return nil, fmt.Errorf("found token for wrong user")
	}

	// Update revalidation timestamp
	v.ValidUntil = time.Now().Add(gha.config.RevalidateAfter)
	glog.V(3).Infof("New token is: %+v", v)

	// Update token
	_, err = gha.db.StoreToken(user, v, false)
	if err != nil {
		glog.Errorf("Failed to record server token: %s", err)
		return nil, fmt.Errorf("Unable to store renewed token expiry time: %s", err)
	}
	glog.V(2).Infof("Successfully revalidated token")

	texp = v.ValidUntil.Sub(time.Now())
	glog.V(3).Infof("Re-validated GitHub auth token for %s. Next revalidation in %dsec.", user, int64(texp.Seconds()))
	return v, nil
}

func (gha *GitHubAuth) Authenticate(user string, password PasswordString) (bool, Labels, error) {
	err := gha.db.ValidateToken(user, password)
	if err == ExpiredToken {
		_, err = gha.validateServerToken(user)
		if err != nil {
			return false, nil, err
		}
	} else if err != nil {
		return false, nil, err
	}

	v, err := gha.db.GetValue(user)
	if err != nil || v == nil {
		if err == nil {
			err = errors.New("no db value, please sign out and sign in again")
		}
		return false, nil, err
	}

	return true, v.Labels, nil
}

func (gha *GitHubAuth) Stop() {
	gha.db.Close()
	glog.Info("Token DB closed")
}

func (gha *GitHubAuth) Name() string {
	return "GitHub"
}<|MERGE_RESOLUTION|>--- conflicted
+++ resolved
@@ -66,7 +66,6 @@
 }
 
 type GitHubAuthConfig struct {
-<<<<<<< HEAD
 	Organization     string                  `yaml:"organization,omitempty"`
 	ClientId         string                  `yaml:"client_id,omitempty"`
 	ClientSecret     string                  `yaml:"client_secret,omitempty"`
@@ -78,19 +77,7 @@
 	RevalidateAfter  time.Duration           `yaml:"revalidate_after,omitempty"`
 	GithubWebUri     string                  `yaml:"github_web_uri,omitempty"`
 	GithubApiUri     string                  `yaml:"github_api_uri,omitempty"`
-=======
-	Organization     string                `yaml:"organization,omitempty"`
-	ClientId         string                `yaml:"client_id,omitempty"`
-	ClientSecret     string                `yaml:"client_secret,omitempty"`
-	ClientSecretFile string                `yaml:"client_secret_file,omitempty"`
-	TokenDB          string                `yaml:"token_db,omitempty"`
-	GCSTokenDB       *GitHubGCSStoreConfig `yaml:"gcs_token_db,omitempty"`
-	HTTPTimeout      time.Duration         `yaml:"http_timeout,omitempty"`
-	RevalidateAfter  time.Duration         `yaml:"revalidate_after,omitempty"`
-	GithubWebUri     string                `yaml:"github_web_uri,omitempty"`
-	GithubApiUri     string                `yaml:"github_api_uri,omitempty"`
-	RegistryUrl      string                `yaml:"registry_url,omitempty"`
->>>>>>> 9ba33282
+	RegistryUrl      string                  `yaml:"registry_url,omitempty"`
 }
 
 type GitHubGCSStoreConfig struct {
